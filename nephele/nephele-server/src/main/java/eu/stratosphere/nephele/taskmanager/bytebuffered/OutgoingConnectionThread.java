/***********************************************************************************************************************
 *
 * Copyright (C) 2010 by the Stratosphere project (http://stratosphere.eu)
 *
 * Licensed under the Apache License, Version 2.0 (the "License"); you may not use this file except in compliance with
 * the License. You may obtain a copy of the License at
 *
 *     http://www.apache.org/licenses/LICENSE-2.0
 *
 * Unless required by applicable law or agreed to in writing, software distributed under the License is distributed on
 * an "AS IS" BASIS, WITHOUT WARRANTIES OR CONDITIONS OF ANY KIND, either express or implied. See the License for the
 * specific language governing permissions and limitations under the License.
 *
 **********************************************************************************************************************/

package eu.stratosphere.nephele.taskmanager.bytebuffered;

import java.io.IOException;
import java.nio.ByteBuffer;
import java.nio.channels.SelectionKey;
import java.nio.channels.Selector;
import java.nio.channels.SocketChannel;
import java.util.ArrayDeque;
import java.util.HashMap;
import java.util.Iterator;
import java.util.Map;
import java.util.Queue;

import org.apache.commons.logging.Log;
import org.apache.commons.logging.LogFactory;

import eu.stratosphere.nephele.util.StringUtils;

public class OutgoingConnectionThread extends Thread {

	/**
	 * The minimum time a TCP connection must be idle it is closed.
	 */
	private static final long MIN_IDLE_TIME_BEFORE_CLOSE = 3000L; // 3 seconds

	private static final Log LOG = LogFactory.getLog(OutgoingConnectionThread.class);

	private final Selector selector;

	private final Queue<OutgoingConnection> pendingConnectionRequests = new ArrayDeque<OutgoingConnection>();

	private final Queue<SelectionKey> pendingWriteEventSubscribeRequests = new ArrayDeque<SelectionKey>();

	private final Map<OutgoingConnection, Long> connectionsToClose = new HashMap<OutgoingConnection, Long>();

	private final Object synchronizationObject = new Object();

	public OutgoingConnectionThread() throws IOException {
		super("Outgoing Connection Thread");

		this.selector = Selector.open();
	}

	/**
	 * {@inheritDoc}
	 */
	@Override
	public void run() {

		while (!isInterrupted()) {

			synchronized (this.synchronizationObject) {

				if (!this.pendingConnectionRequests.isEmpty()) {
					final OutgoingConnection outgoingConnection = this.pendingConnectionRequests.poll();
					try {
						final SocketChannel socketChannel = SocketChannel.open();
						socketChannel.configureBlocking(false);
						final SelectionKey key = socketChannel.register(this.selector, SelectionKey.OP_CONNECT);
						socketChannel.connect(outgoingConnection.getConnectionAddress());
						key.attach(outgoingConnection);
					} catch (IOException ioe) {
						outgoingConnection.reportConnectionProblem(ioe);
					}
				}

				if (!this.pendingWriteEventSubscribeRequests.isEmpty()) {
					final SelectionKey oldSelectionKey = this.pendingWriteEventSubscribeRequests.poll();
					final OutgoingConnection outgoingConnection = (OutgoingConnection) oldSelectionKey.attachment();
					final SocketChannel socketChannel = (SocketChannel) oldSelectionKey.channel();

					try {
						final SelectionKey newSelectionKey = socketChannel.register(this.selector, SelectionKey.OP_READ
							| SelectionKey.OP_WRITE);
						newSelectionKey.attach(outgoingConnection);
						outgoingConnection.setSelectionKey(newSelectionKey);
					} catch (IOException ioe) {
						outgoingConnection.reportTransmissionProblem(ioe);
					}
				}

				final Iterator<Map.Entry<OutgoingConnection, Long>> closeIt = this.connectionsToClose.entrySet()
					.iterator();
				final long now = System.currentTimeMillis();
				while (closeIt.hasNext()) {

					final Map.Entry<OutgoingConnection, Long> entry = closeIt.next();
					if ((entry.getValue().longValue() + MIN_IDLE_TIME_BEFORE_CLOSE) < now) {
						final OutgoingConnection outgoingConnection = entry.getKey();
						closeIt.remove();
						try {
							outgoingConnection.closeConnection();
						} catch (IOException ioe) {
							outgoingConnection.reportTransmissionProblem(ioe);
						}
					}

				}
			}

			try {
				this.selector.select(500);
			} catch (IOException e) {
				LOG.error(e);
			}

			final Iterator<SelectionKey> iter = this.selector.selectedKeys().iterator();

			while (iter.hasNext()) {
				final SelectionKey key = iter.next();

				iter.remove();
				if (key.isValid()) {
					if (key.isConnectable()) {
						doConnect(key);
					} else {
						if (key.isReadable()) {
							doRead(key);
							// A read will always result in an exception, so the write key will not be valid anymore
							continue;
						}
						if (key.isWritable()) {
							doWrite(key);
						}
					}
				} else {
					LOG.error("Received invalid key: " + key);
				}
			}
		}

		// Finally, try to close the selector
		try {
			this.selector.close();
		} catch (IOException ioe) {
			LOG.debug(StringUtils.stringifyException(ioe));
		}
	}

	private void doConnect(SelectionKey key) {

		final OutgoingConnection outgoingConnection = (OutgoingConnection) key.attachment();
		final SocketChannel socketChannel = (SocketChannel) key.channel();
		try {
			while (!socketChannel.finishConnect()) {
				try {
					Thread.sleep(100);
				} catch (InterruptedException e1) {
					LOG.error(e1);
				}
			}

			final SelectionKey channelKey = socketChannel.register(selector, SelectionKey.OP_WRITE
				| SelectionKey.OP_READ);
			outgoingConnection.setSelectionKey(channelKey);
			channelKey.attach(outgoingConnection);

		} catch (IOException ioe) {
			outgoingConnection.reportConnectionProblem(ioe);
		}
	}

	private void doWrite(SelectionKey key) {

		final OutgoingConnection outgoingConnection = (OutgoingConnection) key.attachment();

		try {

			if (!outgoingConnection.write()) {
				// Try to close the connection
<<<<<<< HEAD
//				outgoingConnection.closeConnection(socketChannel, key);
=======
				outgoingConnection.requestClose();
>>>>>>> 141e5501
			}

		} catch (IOException ioe) {
			outgoingConnection.reportTransmissionProblem(ioe);
		}
	}

	private void doRead(SelectionKey key) {

		final SocketChannel socketChannel = (SocketChannel) key.channel();
		final OutgoingConnection outgoingConnection = (OutgoingConnection) key.attachment();
		final ByteBuffer buf = ByteBuffer.allocate(8);

		try {

			if (socketChannel.read(buf) == -1) {
				outgoingConnection.reportTransmissionProblem(new IOException(
					"Read unexpected EOF from channel"));
			} else {
				LOG.error("Outgoing connection read real data from channel");
			}
		} catch (IOException ioe) {
			outgoingConnection.reportTransmissionProblem(ioe);
		}
	}

	public void triggerConnect(OutgoingConnection outgoingConnection) {

		synchronized (this.synchronizationObject) {
			this.pendingConnectionRequests.add(outgoingConnection);
		}
	}

	public void unsubscribeFromWriteEvent(SelectionKey selectionKey) throws IOException {

		final SocketChannel socketChannel = (SocketChannel) selectionKey.channel();
		final OutgoingConnection outgoingConnection = (OutgoingConnection) selectionKey.attachment();

		final SelectionKey newSelectionKey = socketChannel.register(this.selector, SelectionKey.OP_READ);
		newSelectionKey.attach(outgoingConnection);
		outgoingConnection.setSelectionKey(newSelectionKey);

		synchronized (this.synchronizationObject) {
			this.connectionsToClose.put(outgoingConnection, Long.valueOf(System.currentTimeMillis()));
		}
	}

	public void subscribeToWriteEvent(SelectionKey selectionKey) {

		synchronized (this.synchronizationObject) {
			this.pendingWriteEventSubscribeRequests.add(selectionKey);
			this.connectionsToClose.remove((OutgoingConnection) selectionKey.attachment());
		}

	}
}<|MERGE_RESOLUTION|>--- conflicted
+++ resolved
@@ -183,11 +183,7 @@
 
 			if (!outgoingConnection.write()) {
 				// Try to close the connection
-<<<<<<< HEAD
-//				outgoingConnection.closeConnection(socketChannel, key);
-=======
 				outgoingConnection.requestClose();
->>>>>>> 141e5501
 			}
 
 		} catch (IOException ioe) {
